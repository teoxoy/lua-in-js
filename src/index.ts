/* eslint-disable import/order */
/* eslint-disable import/no-duplicates */
import { Scope } from './Scope'
import { createG } from './lib/globals'
import { operators } from './operators'
import { Table } from './Table'
import { LuaError } from './LuaError'
import { libMath } from './lib/math'
import { libTable } from './lib/table'
import { libString, metatable as stringMetatable } from './lib/string'
import { getLibOS } from './lib/os'
import { getLibPackage } from './lib/package'
<<<<<<< HEAD
import { libCoroutine } from './lib/coroutine'
import { LuaType, ensureArray, Config } from './utils'
import { Thread } from './Thread'
=======
import { LuaType, ensureArray, Config, hasOwnProperty } from './utils'
>>>>>>> 1165827c
import { parse as parseScript } from './parser'

interface Script {
    exec: () => LuaType
}

const call = (f: Function | Table | Thread, ...args: LuaType[]): LuaType[] => {
    if (f instanceof Thread) return f.resume(...args)

    if (f instanceof Function) {
        const res = f(...args)
        if (res && typeof res.next === 'function') {
            let r = res.next()
            while (!r.done) r = res.next()
            return ensureArray(r.value)
        }
        return ensureArray(res as LuaType)
    }

    const mm = f instanceof Table && f.getMetaMethod('__call')
    if (mm) return ensureArray(mm(f, ...args))

    throw new LuaError(`attempt to call an uncallable type`)
}

const stringTable = new Table()
stringTable.metatable = stringMetatable

const get = (t: Table | string, v: LuaType): LuaType => {
    if (t instanceof Table) return t.get(v)
    if (typeof t === 'string') return stringTable.get(v)

    throw new LuaError(`no table or metatable found for given type`)
}

const execChunk = (_G: Table, chunk: string, chunkName?: string): LuaType[] => {
    const exec = new Function(`return ${chunk}`)() as (lua: unknown) => Generator<LuaType[]>
    const globalScope = new Scope(_G.strValues).extend()
    if (chunkName) globalScope.setVarargs([chunkName])
    const iterator = exec({
        globalScope,
        ...operators,
        Table,
        call,
        get
    })
    let res = iterator.next()
    while (!res.done) {
        res = iterator.next()
    }
    return res.value === undefined ? [undefined] : res.value
}

function createEnv(
    config: Config = {}
): {
    parse: (script: string) => Script
    parseFile: (path: string) => Script
    loadLib: (name: string, value: Table) => void
    extendLib: (name: string, value: Table) => void
} {
    const cfg: Config = {
        LUA_PATH: './?.lua',
        stdin: '',
        stdout: console.log,
        ...config
    }

    const _G = createG(cfg, execChunk)

    const { libPackage, _require } = getLibPackage(
        (content, moduleName) => execChunk(_G, parseScript(content), moduleName)[0],
        cfg
    )
    const loaded = libPackage.get('loaded') as Table

    const loadLib = (name: string, value: Table): void => {
        _G.rawset(name, value)
        loaded.rawset(name, value)
    }

    const extendLib = (name: string, value: Table): void => {
        const lib = _G.rawget(name)
        if (lib instanceof Table) {
            for (let i = 1; i < value.numValues.length; i++) {
                if (hasOwnProperty(value.numValues, i)) lib.rawset(i, value.numValues[i])
            }
            for (const key in value.strValues) {
                if (hasOwnProperty(value.strValues, key)) lib.rawset(key, value.strValues[key])
            }
            for (let i = 0; i < value.keys.length; i++) {
                lib.rawset(value.keys[i], value.values[i])
            }
            return
        }

        loadLib(name, value)
    }

    loadLib('_G', _G)
    loadLib('package', libPackage)
    loadLib('math', libMath)
    loadLib('table', libTable)
    loadLib('string', libString)
    loadLib('os', getLibOS(cfg))
    loadLib('coroutine', libCoroutine)

    _G.rawset('require', _require)

    const parse = (code: string): Script => {
        const script = parseScript(code)
        return {
            exec: () => execChunk(_G, script)[0]
        }
    }

    const parseFile = (filename: string): Script => {
        if (!cfg.fileExists) throw new LuaError('parseFile requires the config.fileExists function')
        if (!cfg.loadFile) throw new LuaError('parseFile requires the config.loadFile function')

        if (!cfg.fileExists(filename)) throw new LuaError('file not found')

        return parse(cfg.loadFile(filename))
    }

    return {
        parse,
        parseFile,
        loadLib,
        extendLib
    }
}

// eslint-disable-next-line import/first
import * as utils from './utils'
export { createEnv, Table, LuaError, utils }
<|MERGE_RESOLUTION|>--- conflicted
+++ resolved
@@ -1,155 +1,151 @@
-/* eslint-disable import/order */
-/* eslint-disable import/no-duplicates */
-import { Scope } from './Scope'
-import { createG } from './lib/globals'
-import { operators } from './operators'
-import { Table } from './Table'
-import { LuaError } from './LuaError'
-import { libMath } from './lib/math'
-import { libTable } from './lib/table'
-import { libString, metatable as stringMetatable } from './lib/string'
-import { getLibOS } from './lib/os'
-import { getLibPackage } from './lib/package'
-<<<<<<< HEAD
-import { libCoroutine } from './lib/coroutine'
-import { LuaType, ensureArray, Config } from './utils'
-import { Thread } from './Thread'
-=======
-import { LuaType, ensureArray, Config, hasOwnProperty } from './utils'
->>>>>>> 1165827c
-import { parse as parseScript } from './parser'
-
-interface Script {
-    exec: () => LuaType
-}
-
-const call = (f: Function | Table | Thread, ...args: LuaType[]): LuaType[] => {
-    if (f instanceof Thread) return f.resume(...args)
-
-    if (f instanceof Function) {
-        const res = f(...args)
-        if (res && typeof res.next === 'function') {
-            let r = res.next()
-            while (!r.done) r = res.next()
-            return ensureArray(r.value)
-        }
-        return ensureArray(res as LuaType)
-    }
-
-    const mm = f instanceof Table && f.getMetaMethod('__call')
-    if (mm) return ensureArray(mm(f, ...args))
-
-    throw new LuaError(`attempt to call an uncallable type`)
-}
-
-const stringTable = new Table()
-stringTable.metatable = stringMetatable
-
-const get = (t: Table | string, v: LuaType): LuaType => {
-    if (t instanceof Table) return t.get(v)
-    if (typeof t === 'string') return stringTable.get(v)
-
-    throw new LuaError(`no table or metatable found for given type`)
-}
-
-const execChunk = (_G: Table, chunk: string, chunkName?: string): LuaType[] => {
-    const exec = new Function(`return ${chunk}`)() as (lua: unknown) => Generator<LuaType[]>
-    const globalScope = new Scope(_G.strValues).extend()
-    if (chunkName) globalScope.setVarargs([chunkName])
-    const iterator = exec({
-        globalScope,
-        ...operators,
-        Table,
-        call,
-        get
-    })
-    let res = iterator.next()
-    while (!res.done) {
-        res = iterator.next()
-    }
-    return res.value === undefined ? [undefined] : res.value
-}
-
-function createEnv(
-    config: Config = {}
-): {
-    parse: (script: string) => Script
-    parseFile: (path: string) => Script
-    loadLib: (name: string, value: Table) => void
-    extendLib: (name: string, value: Table) => void
-} {
-    const cfg: Config = {
-        LUA_PATH: './?.lua',
-        stdin: '',
-        stdout: console.log,
-        ...config
-    }
-
-    const _G = createG(cfg, execChunk)
-
-    const { libPackage, _require } = getLibPackage(
-        (content, moduleName) => execChunk(_G, parseScript(content), moduleName)[0],
-        cfg
-    )
-    const loaded = libPackage.get('loaded') as Table
-
-    const loadLib = (name: string, value: Table): void => {
-        _G.rawset(name, value)
-        loaded.rawset(name, value)
-    }
-
-    const extendLib = (name: string, value: Table): void => {
-        const lib = _G.rawget(name)
-        if (lib instanceof Table) {
-            for (let i = 1; i < value.numValues.length; i++) {
-                if (hasOwnProperty(value.numValues, i)) lib.rawset(i, value.numValues[i])
-            }
-            for (const key in value.strValues) {
-                if (hasOwnProperty(value.strValues, key)) lib.rawset(key, value.strValues[key])
-            }
-            for (let i = 0; i < value.keys.length; i++) {
-                lib.rawset(value.keys[i], value.values[i])
-            }
-            return
-        }
-
-        loadLib(name, value)
-    }
-
-    loadLib('_G', _G)
-    loadLib('package', libPackage)
-    loadLib('math', libMath)
-    loadLib('table', libTable)
-    loadLib('string', libString)
-    loadLib('os', getLibOS(cfg))
-    loadLib('coroutine', libCoroutine)
-
-    _G.rawset('require', _require)
-
-    const parse = (code: string): Script => {
-        const script = parseScript(code)
-        return {
-            exec: () => execChunk(_G, script)[0]
-        }
-    }
-
-    const parseFile = (filename: string): Script => {
-        if (!cfg.fileExists) throw new LuaError('parseFile requires the config.fileExists function')
-        if (!cfg.loadFile) throw new LuaError('parseFile requires the config.loadFile function')
-
-        if (!cfg.fileExists(filename)) throw new LuaError('file not found')
-
-        return parse(cfg.loadFile(filename))
-    }
-
-    return {
-        parse,
-        parseFile,
-        loadLib,
-        extendLib
-    }
-}
-
-// eslint-disable-next-line import/first
-import * as utils from './utils'
-export { createEnv, Table, LuaError, utils }
+/* eslint-disable import/order */
+/* eslint-disable import/no-duplicates */
+import { Scope } from './Scope'
+import { createG } from './lib/globals'
+import { operators } from './operators'
+import { Table } from './Table'
+import { LuaError } from './LuaError'
+import { libMath } from './lib/math'
+import { libTable } from './lib/table'
+import { libString, metatable as stringMetatable } from './lib/string'
+import { getLibOS } from './lib/os'
+import { getLibPackage } from './lib/package'
+import { libCoroutine } from './lib/coroutine'
+import { LuaType, ensureArray, Config, hasOwnProperty } from './utils'
+import { Thread } from './Thread'
+import { parse as parseScript } from './parser'
+
+interface Script {
+    exec: () => LuaType
+}
+
+const call = (f: Function | Table | Thread, ...args: LuaType[]): LuaType[] => {
+    if (f instanceof Thread) return f.resume(...args)
+
+    if (f instanceof Function) {
+        const res = f(...args)
+        if (res && typeof res.next === 'function') {
+            let r = res.next()
+            while (!r.done) r = res.next()
+            return ensureArray(r.value)
+        }
+        return ensureArray(res as LuaType)
+    }
+
+    const mm = f instanceof Table && f.getMetaMethod('__call')
+    if (mm) return ensureArray(mm(f, ...args))
+
+    throw new LuaError(`attempt to call an uncallable type`)
+}
+
+const stringTable = new Table()
+stringTable.metatable = stringMetatable
+
+const get = (t: Table | string, v: LuaType): LuaType => {
+    if (t instanceof Table) return t.get(v)
+    if (typeof t === 'string') return stringTable.get(v)
+
+    throw new LuaError(`no table or metatable found for given type`)
+}
+
+const execChunk = (_G: Table, chunk: string, chunkName?: string): LuaType[] => {
+    const exec = new Function(`return ${chunk}`)() as (lua: unknown) => Generator<LuaType[]>
+    const globalScope = new Scope(_G.strValues).extend()
+    if (chunkName) globalScope.setVarargs([chunkName])
+    const iterator = exec({
+        globalScope,
+        ...operators,
+        Table,
+        call,
+        get
+    })
+    let res = iterator.next()
+    while (!res.done) {
+        res = iterator.next()
+    }
+    return res.value === undefined ? [undefined] : res.value
+}
+
+function createEnv(
+    config: Config = {}
+): {
+    parse: (script: string) => Script
+    parseFile: (path: string) => Script
+    loadLib: (name: string, value: Table) => void
+    extendLib: (name: string, value: Table) => void
+} {
+    const cfg: Config = {
+        LUA_PATH: './?.lua',
+        stdin: '',
+        stdout: console.log,
+        ...config
+    }
+
+    const _G = createG(cfg, execChunk)
+
+    const { libPackage, _require } = getLibPackage(
+        (content, moduleName) => execChunk(_G, parseScript(content), moduleName)[0],
+        cfg
+    )
+    const loaded = libPackage.get('loaded') as Table
+
+    const loadLib = (name: string, value: Table): void => {
+        _G.rawset(name, value)
+        loaded.rawset(name, value)
+    }
+
+    const extendLib = (name: string, value: Table): void => {
+        const lib = _G.rawget(name)
+        if (lib instanceof Table) {
+            for (let i = 1; i < value.numValues.length; i++) {
+                if (hasOwnProperty(value.numValues, i)) lib.rawset(i, value.numValues[i])
+            }
+            for (const key in value.strValues) {
+                if (hasOwnProperty(value.strValues, key)) lib.rawset(key, value.strValues[key])
+            }
+            for (let i = 0; i < value.keys.length; i++) {
+                lib.rawset(value.keys[i], value.values[i])
+            }
+            return
+        }
+
+        loadLib(name, value)
+    }
+
+    loadLib('_G', _G)
+    loadLib('package', libPackage)
+    loadLib('math', libMath)
+    loadLib('table', libTable)
+    loadLib('string', libString)
+    loadLib('os', getLibOS(cfg))
+    loadLib('coroutine', libCoroutine)
+
+    _G.rawset('require', _require)
+
+    const parse = (code: string): Script => {
+        const script = parseScript(code)
+        return {
+            exec: () => execChunk(_G, script)[0]
+        }
+    }
+
+    const parseFile = (filename: string): Script => {
+        if (!cfg.fileExists) throw new LuaError('parseFile requires the config.fileExists function')
+        if (!cfg.loadFile) throw new LuaError('parseFile requires the config.loadFile function')
+
+        if (!cfg.fileExists(filename)) throw new LuaError('file not found')
+
+        return parse(cfg.loadFile(filename))
+    }
+
+    return {
+        parse,
+        parseFile,
+        loadLib,
+        extendLib
+    }
+}
+
+// eslint-disable-next-line import/first
+import * as utils from './utils'
+export { createEnv, Table, LuaError, utils }