--- conflicted
+++ resolved
@@ -1,251 +1,236 @@
-import { LuaError } from './LuaError'
-import { Table } from './Table'
-import { Thread } from './Thread'
-
-type LuaType = undefined | boolean | number | string | Function | Table | Thread // userdata
-
-interface Config {
-    LUA_PATH?: string
-    fileExists?: (path: string) => boolean
-    loadFile?: (path: string) => string
-    stdin?: string
-    stdout?: (data: string) => void
-    osExit?: (code: number) => void
-}
-
-/** Pattern to identify a float string value that can validly be converted to a number in Lua */
-const FLOATING_POINT_PATTERN = /^[-+]?[0-9]*\.?([0-9]+([eE][-+]?[0-9]+)?)?$/
-
-/** Pattern to identify a hex string value that can validly be converted to a number in Lua */
-const HEXIDECIMAL_CONSTANT_PATTERN = /^(-)?0x([0-9a-fA-F]*)\.?([0-9a-fA-F]*)$/
-
-function type(v: LuaType): 'string' | 'number' | 'boolean' | 'function' | 'nil' | 'table' | 'thread' {
-    const t = typeof v
-
-    switch (t) {
-        case 'undefined':
-            return 'nil'
-
-        case 'number':
-        case 'string':
-        case 'boolean':
-        case 'function':
-            return t
-
-        case 'object':
-            if (v instanceof Table) return 'table'
-            if (v instanceof Function) return 'function'
-            if (v instanceof Thread) return 'thread'
-    }
-}
-
-function tostring(v: LuaType): string {
-    if (v instanceof Table) {
-        const mm = v.getMetaMethod('__tostring')
-        if (mm) return mm(v)[0]
-
-        return valToStr(v, 'table: 0x')
-    }
-
-    if (v instanceof Function) {
-        return valToStr(v, 'function: 0x')
-    }
-
-    if (v instanceof Thread) {
-        return valToStr(v, 'thread: 0x')
-    }
-
-    return coerceToString(v)
-
-    function valToStr(v: LuaType, prefix: string): string {
-        const s = v.toString()
-        if (s.indexOf(prefix) > -1) return s
-
-        const str = prefix + Math.floor(Math.random() * 0xffffffff).toString(16)
-        v.toString = () => str
-        return str
-    }
-}
-
-/* translate a relative string position: negative means back from end */
-function posrelat(pos: number, len: number): number {
-    if (pos >= 0) return pos
-    if (-pos > len) return 0
-    return len + pos + 1
-}
-
-/**
- * Thows an error with the type of a variable included in the message
- * @param {Object} val The value whise type is to be inspected.
- * @param {String} errorMessage The error message to throw.
- * @throws {LuaError}
- */
-function throwCoerceError(val: LuaType, errorMessage?: string): undefined {
-    if (!errorMessage) return undefined
-    throw new LuaError(`${errorMessage}`.replace(/%type/gi, type(val)))
-}
-
-/**
- * Coerces a value from its current type to a boolean in the same manner as Lua.
- * @param {Object} val The value to be converted.
- * @returns {Boolean} The converted value.
- */
-function coerceToBoolean(val: LuaType): boolean {
-    return !(val === false || val === undefined)
-}
-
-/**
- * Coerces a value from its current type to a number in the same manner as Lua.
- * @param {Object} val The value to be converted.
- * @param {String} [errorMessage] The error message to throw if the conversion fails.
- * @returns {Number} The converted value.
- */
-function coerceToNumber(val: LuaType, errorMessage?: string): number {
-    if (typeof val === 'number') return val
-
-    switch (val) {
-        case undefined:
-            return undefined
-        case 'inf':
-            return Infinity
-        case '-inf':
-            return -Infinity
-        case 'nan':
-            return NaN
-    }
-
-    const V = `${val}`
-    if (V.match(FLOATING_POINT_PATTERN)) {
-        return parseFloat(V)
-    }
-
-    const match = V.match(HEXIDECIMAL_CONSTANT_PATTERN)
-    if (match) {
-        const [, sign, exponent, mantissa] = match
-        let n = parseInt(exponent, 16) || 0
-        if (mantissa) n += parseInt(mantissa, 16) / Math.pow(16, mantissa.length)
-        if (sign) n *= -1
-        return n
-    }
-
-    if (errorMessage === undefined) return undefined
-    throwCoerceError(val, errorMessage)
-}
-
-/**
- * Coerces a value from its current type to a string in the same manner as Lua.
- * @param {Object} val The value to be converted.
- * @param {String} [errorMessage] The error message to throw if the conversion fails.
- * @returns {String} The converted value.
- */
-function coerceToString(val: LuaType, errorMessage?: string): string {
-    if (typeof val === 'string') return val
-
-    switch (val) {
-        case undefined:
-        case null:
-            return 'nil'
-        case Infinity:
-            return 'inf'
-        case -Infinity:
-            return '-inf'
-    }
-
-    if (typeof val === 'number') {
-        return Number.isNaN(val) ? 'nan' : `${val}`
-    }
-
-    if (typeof val === 'boolean') {
-        return `${val}`
-    }
-
-    if (errorMessage === undefined) return 'nil'
-    throwCoerceError(val, errorMessage)
-}
-
-function coerceArg<T>(
-    value: LuaType,
-    coerceFunc: (val: LuaType, errorMessage?: string) => T,
-    typ: 'number' | 'string' | 'boolean',
-    funcName: string,
-    index: number
-): T {
-    return coerceFunc(value, `bad argument #${index} to '${funcName}' (${typ} expected, got %type)`)
-}
-
-function coerceArgToNumber(value: LuaType, funcName: string, index: number): number {
-    return coerceArg<number>(value, coerceToNumber, 'number', funcName, index)
-}
-
-function coerceArgToString(value: LuaType, funcName: string, index: number): string {
-    return coerceArg<string>(value, coerceToString, 'string', funcName, index)
-}
-
-function coerceArgToBoolean(value: LuaType, funcName: string, index: number): boolean {
-    return coerceArg<boolean>(value, coerceToBoolean, 'boolean', funcName, index)
-}
-
-function coerceArgToTable(value: LuaType, funcName: string, index: number): Table {
-    if (value instanceof Table) {
-        return value
-    } else {
-        const typ = type(value)
-        throw new LuaError(`bad argument #${index} to '${funcName}' (table expected, got ${typ})`)
-    }
-}
-
-function coerceArgToFunction(value: LuaType, funcName: string, index: number): Function {
-    if (value instanceof Function) {
-        return value
-    } else {
-        const typ = type(value)
-        throw new LuaError(`bad argument #${index} to '${funcName}' (function expected, got ${typ})`)
-    }
-}
-
-function coerceArgToThread(value: LuaType, funcName: string, index: number): Thread {
-    if (value instanceof Thread) {
-        return value
-    }
-    const typ = type(value)
-    throw new LuaError(`bad argument #${index} to '${funcName}' (thread expected, got ${typ})`)
-}
-
-const ensureArray = <T>(value: T | T[]): T[] => (value instanceof Array ? value : [value])
-
-const hasOwnProperty = (obj: Record<string, unknown> | unknown[], key: string | number): boolean =>
-    Object.prototype.hasOwnProperty.call(obj, key)
-
-export {
-    LuaType,
-    Config,
-    type,
-    tostring,
-<<<<<<< HEAD
-    posrelat,
-    coerceToBoolean,
-    coerceToNumber,
-    coerceToString,
-    coerceArgToNumber,
-    coerceArgToString,
-    coerceArgToTable,
-    coerceArgToFunction,
-    coerceArgToThread,
-    ensureArray,
-    hasOwnProperty
-}
-
-=======
-    posrelat,
-    coerceToBoolean,
-    coerceToNumber,
-    coerceToString,
-    coerceArgToBoolean,
-    coerceArgToNumber,
-    coerceArgToString,
-    coerceArgToTable,
-    coerceArgToFunction,
-    ensureArray,
-    hasOwnProperty
-}
->>>>>>> 1165827c
+import { LuaError } from './LuaError'
+import { Table } from './Table'
+import { Thread } from './Thread'
+
+type LuaType = undefined | boolean | number | string | Function | Table | Thread // userdata
+
+interface Config {
+    LUA_PATH?: string
+    fileExists?: (path: string) => boolean
+    loadFile?: (path: string) => string
+    stdin?: string
+    stdout?: (data: string) => void
+    osExit?: (code: number) => void
+}
+
+/** Pattern to identify a float string value that can validly be converted to a number in Lua */
+const FLOATING_POINT_PATTERN = /^[-+]?[0-9]*\.?([0-9]+([eE][-+]?[0-9]+)?)?$/
+
+/** Pattern to identify a hex string value that can validly be converted to a number in Lua */
+const HEXIDECIMAL_CONSTANT_PATTERN = /^(-)?0x([0-9a-fA-F]*)\.?([0-9a-fA-F]*)$/
+
+function type(v: LuaType): 'string' | 'number' | 'boolean' | 'function' | 'nil' | 'table' | 'thread' {
+    const t = typeof v
+
+    switch (t) {
+        case 'undefined':
+            return 'nil'
+
+        case 'number':
+        case 'string':
+        case 'boolean':
+        case 'function':
+            return t
+
+        case 'object':
+            if (v instanceof Table) return 'table'
+            if (v instanceof Function) return 'function'
+            if (v instanceof Thread) return 'thread'
+    }
+}
+
+function tostring(v: LuaType): string {
+    if (v instanceof Table) {
+        const mm = v.getMetaMethod('__tostring')
+        if (mm) return mm(v)[0]
+
+        return valToStr(v, 'table: 0x')
+    }
+
+    if (v instanceof Function) {
+        return valToStr(v, 'function: 0x')
+    }
+
+    if (v instanceof Thread) {
+        return valToStr(v, 'thread: 0x')
+    }
+
+    return coerceToString(v)
+
+    function valToStr(v: LuaType, prefix: string): string {
+        const s = v.toString()
+        if (s.indexOf(prefix) > -1) return s
+
+        const str = prefix + Math.floor(Math.random() * 0xffffffff).toString(16)
+        v.toString = () => str
+        return str
+    }
+}
+
+/* translate a relative string position: negative means back from end */
+function posrelat(pos: number, len: number): number {
+    if (pos >= 0) return pos
+    if (-pos > len) return 0
+    return len + pos + 1
+}
+
+/**
+ * Thows an error with the type of a variable included in the message
+ * @param {Object} val The value whise type is to be inspected.
+ * @param {String} errorMessage The error message to throw.
+ * @throws {LuaError}
+ */
+function throwCoerceError(val: LuaType, errorMessage?: string): undefined {
+    if (!errorMessage) return undefined
+    throw new LuaError(`${errorMessage}`.replace(/%type/gi, type(val)))
+}
+
+/**
+ * Coerces a value from its current type to a boolean in the same manner as Lua.
+ * @param {Object} val The value to be converted.
+ * @returns {Boolean} The converted value.
+ */
+function coerceToBoolean(val: LuaType): boolean {
+    return !(val === false || val === undefined)
+}
+
+/**
+ * Coerces a value from its current type to a number in the same manner as Lua.
+ * @param {Object} val The value to be converted.
+ * @param {String} [errorMessage] The error message to throw if the conversion fails.
+ * @returns {Number} The converted value.
+ */
+function coerceToNumber(val: LuaType, errorMessage?: string): number {
+    if (typeof val === 'number') return val
+
+    switch (val) {
+        case undefined:
+            return undefined
+        case 'inf':
+            return Infinity
+        case '-inf':
+            return -Infinity
+        case 'nan':
+            return NaN
+    }
+
+    const V = `${val}`
+    if (V.match(FLOATING_POINT_PATTERN)) {
+        return parseFloat(V)
+    }
+
+    const match = V.match(HEXIDECIMAL_CONSTANT_PATTERN)
+    if (match) {
+        const [, sign, exponent, mantissa] = match
+        let n = parseInt(exponent, 16) || 0
+        if (mantissa) n += parseInt(mantissa, 16) / Math.pow(16, mantissa.length)
+        if (sign) n *= -1
+        return n
+    }
+
+    if (errorMessage === undefined) return undefined
+    throwCoerceError(val, errorMessage)
+}
+
+/**
+ * Coerces a value from its current type to a string in the same manner as Lua.
+ * @param {Object} val The value to be converted.
+ * @param {String} [errorMessage] The error message to throw if the conversion fails.
+ * @returns {String} The converted value.
+ */
+function coerceToString(val: LuaType, errorMessage?: string): string {
+    if (typeof val === 'string') return val
+
+    switch (val) {
+        case undefined:
+        case null:
+            return 'nil'
+        case Infinity:
+            return 'inf'
+        case -Infinity:
+            return '-inf'
+    }
+
+    if (typeof val === 'number') {
+        return Number.isNaN(val) ? 'nan' : `${val}`
+    }
+
+    if (typeof val === 'boolean') {
+        return `${val}`
+    }
+
+    if (errorMessage === undefined) return 'nil'
+    throwCoerceError(val, errorMessage)
+}
+
+function coerceArg<T>(
+    value: LuaType,
+    coerceFunc: (val: LuaType, errorMessage?: string) => T,
+    typ: 'number' | 'string' | 'boolean',
+    funcName: string,
+    index: number
+): T {
+    return coerceFunc(value, `bad argument #${index} to '${funcName}' (${typ} expected, got %type)`)
+}
+
+function coerceArgToNumber(value: LuaType, funcName: string, index: number): number {
+    return coerceArg<number>(value, coerceToNumber, 'number', funcName, index)
+}
+
+function coerceArgToString(value: LuaType, funcName: string, index: number): string {
+    return coerceArg<string>(value, coerceToString, 'string', funcName, index)
+}
+
+function coerceArgToBoolean(value: LuaType, funcName: string, index: number): boolean {
+    return coerceArg<boolean>(value, coerceToBoolean, 'boolean', funcName, index)
+}
+
+function coerceArgToTable(value: LuaType, funcName: string, index: number): Table {
+    if (value instanceof Table) {
+        return value
+    } else {
+        const typ = type(value)
+        throw new LuaError(`bad argument #${index} to '${funcName}' (table expected, got ${typ})`)
+    }
+}
+
+function coerceArgToFunction(value: LuaType, funcName: string, index: number): Function {
+    if (value instanceof Function) {
+        return value
+    } else {
+        const typ = type(value)
+        throw new LuaError(`bad argument #${index} to '${funcName}' (function expected, got ${typ})`)
+    }
+}
+
+function coerceArgToThread(value: LuaType, funcName: string, index: number): Thread {
+    if (value instanceof Thread) {
+        return value
+    }
+    const typ = type(value)
+    throw new LuaError(`bad argument #${index} to '${funcName}' (thread expected, got ${typ})`)
+}
+
+const ensureArray = <T>(value: T | T[]): T[] => (value instanceof Array ? value : [value])
+
+const hasOwnProperty = (obj: Record<string, unknown> | unknown[], key: string | number): boolean =>
+    Object.prototype.hasOwnProperty.call(obj, key)
+
+export {
+    LuaType,
+    Config,
+    type,
+    tostring,
+    posrelat,
+    coerceToBoolean,
+    coerceToNumber,
+    coerceToString,
+    coerceArgToBoolean,
+    coerceArgToFunction,
+    coerceArgToNumber,
+    coerceArgToString,
+    coerceArgToTable,
+    coerceArgToThread,
+    ensureArray,
+    hasOwnProperty
+}